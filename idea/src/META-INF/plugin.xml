<idea-plugin version="2" url="http://kotlinlang.org" xmlns:xi="http://www.w3.org/2001/XInclude" allow-bundled-update="true">
    <id>org.jetbrains.kotlin</id>

  <name>Kotlin</name>
  <description>Kotlin language support</description>
  <version>@snapshot@</version>
  <vendor url="http://www.jetbrains.com">JetBrains s.r.o.</vendor>

<<<<<<< HEAD
  <idea-version since-build="141.1009.5" until-build="141.9999999"/>
=======
  <idea-version since-build="143.379.11" until-build="144.9999"/>
>>>>>>> 44e56c4b

  <depends optional="true" config-file="junit.xml">JUnit</depends>
  <depends optional="true" config-file="gradle.xml">org.jetbrains.plugins.gradle</depends>
  <depends optional="true" config-file="maven.xml">org.jetbrains.idea.maven</depends>
  <depends optional="true" config-file="testng-j.xml">TestNG-J</depends>
  <depends optional="true" config-file="kotlin-copyright.xml">com.intellij.copyright</depends>
  <depends optional="true" config-file="javaScriptDebug.xml">JavaScriptDebugger</depends>
  <depends optional="true" config-file="android.xml">org.jetbrains.android</depends>
  <depends optional="true" config-file="coverage.xml">Coverage</depends>
  <depends optional="true" config-file="i18n.xml">com.intellij.java-i18n</depends>

  <project-components>
    <component>
      <implementation-class>org.jetbrains.kotlin.idea.compiler.JetCompilerManager</implementation-class>
    </component>
    <component>
      <implementation-class>org.jetbrains.kotlin.idea.versions.OutdatedKotlinRuntimeNotification</implementation-class>
    </component>
    <component>
      <implementation-class>org.jetbrains.kotlin.idea.configuration.ui.NonConfiguredKotlinProjectComponent</implementation-class>
    </component>
    <component>
      <implementation-class>org.jetbrains.kotlin.idea.js.KotlinJavaScriptLibraryManager</implementation-class>
    </component>
    <component>
      <implementation-class>org.jetbrains.kotlin.idea.highlighter.KotlinBeforeResolveHighlightingPass$Factory</implementation-class>
    </component>
    <component>
      <implementation-class>org.jetbrains.kotlin.idea.completion.LookupCancelWatcher</implementation-class>
    </component>
  </project-components>

  <application-components>
    <component>
      <implementation-class>org.jetbrains.kotlin.idea.PluginStartupComponent</implementation-class>
    </component>

    <component>
      <implementation-class>org.jetbrains.kotlin.idea.versions.KotlinUpdatePluginComponent</implementation-class>
    </component>

    <component>
      <interface-class>org.jetbrains.kotlin.idea.js.KotlinJavaScriptMetaFileSystem</interface-class>
      <implementation-class>org.jetbrains.kotlin.idea.js.KotlinJavaScriptMetaFileSystem</implementation-class>
    </component>
  </application-components>

  <actions>
    <action id="Kotlin.NewFile" class="org.jetbrains.kotlin.idea.actions.NewKotlinFileAction">
      <add-to-group group-id="NewGroup" anchor="after" relative-to-action="NewGroup1"/>
    </action>

    <action id="ShowKotlinExpressionType" class="org.jetbrains.kotlin.idea.actions.ShowExpressionTypeAction"
            text="Show Expression Type">
      <keyboard-shortcut keymap="$default" first-keystroke="alt EQUALS"/>

      <keyboard-shortcut keymap="Mac OS X" first-keystroke="control shift P"/>
      <keyboard-shortcut keymap="Mac OS X" first-keystroke="alt EQUALS" remove="true"/>

      <keyboard-shortcut keymap="Mac OS X 10.5+" first-keystroke="control shift P"/>
      <keyboard-shortcut keymap="Mac OS X 10.5+" first-keystroke="alt EQUALS" remove="true"/>
      <add-to-group group-id="CodeEditorViewGroup" anchor="last"/>
    </action>
    <action id="ConvertJavaToKotlin" class="org.jetbrains.kotlin.idea.actions.JavaToKotlinAction"
            text="Convert Java File to Kotlin File">
      <keyboard-shortcut keymap="$default" first-keystroke="control alt shift K"/>
      <add-to-group group-id="CodeMenu" anchor="last"/>
    </action>

    <group id="KotlinToolsGroup" popup="true" text="Kotlin" icon="/org/jetbrains/kotlin/idea/icons/kotlin13.png"
           class="org.jetbrains.kotlin.idea.actions.KotlinActionGroup">
      <add-to-group group-id="ToolsMenu" anchor="last"/>
    </group>

    <action id="ConfigureKotlinInProject" class="org.jetbrains.kotlin.idea.actions.ConfigureKotlinJavaInProjectAction"
            text="Configure Kotlin in Project">
      <add-to-group group-id="KotlinToolsGroup"/>
    </action>

    <action id="ConfigureKotlinJsInProject" class="org.jetbrains.kotlin.idea.actions.ConfigureKotlinJsInProjectAction"
            text="Configure Kotlin (JavaScript - experimental) in Project">
      <add-to-group group-id="KotlinToolsGroup"/>
    </action>

    <action id="ShowKotlinBytecode" class="org.jetbrains.kotlin.idea.actions.ShowKotlinBytecodeAction"
            text="Show Kotlin Bytecode">
      <add-to-group group-id="KotlinToolsGroup"/>
    </action>

    <action id="ExtractFunction" class="org.jetbrains.kotlin.idea.refactoring.introduce.extractFunction.ExtractFunctionAction"
            text="_Function..." use-shortcut-of="ExtractMethod">
      <add-to-group group-id="IntroduceActionsGroup" anchor="after" relative-to-action="ExtractMethod"/>
    </action>

    <action id="IntroduceProperty" class="org.jetbrains.kotlin.idea.refactoring.introduce.introduceVariable.IntroducePropertyAction"
            text="P_roperty..." use-shortcut-of="IntroduceField">
      <add-to-group group-id="IntroduceActionsGroup" anchor="after" relative-to-action="IntroduceField"/>
    </action>

    <action id="IntroduceLambdaParameter"
            class="org.jetbrains.kotlin.idea.refactoring.introduce.introduceParameter.IntroduceLambdaParameterAction"
            text="La_mbda Parameter...">
      <keyboard-shortcut keymap="$default" first-keystroke="control shift P"/>
      <add-to-group group-id="IntroduceActionsGroup" anchor="after" relative-to-action="IntroduceParameter"/>
    </action>

    <action id="CopyAsDiagnosticTest" class="org.jetbrains.kotlin.idea.actions.internal.CopyAsDiagnosticTestAction"
            text="Copy Current File As Diagnostic Test">
      <keyboard-shortcut keymap="$default" first-keystroke="control alt shift T"/>
      <add-to-group group-id="KotlinToolsGroup" anchor="last"/>
    </action>

    <action id="CheckPartialBodyResolve" class="org.jetbrains.kotlin.idea.actions.internal.CheckPartialBodyResolveAction"
            text="Check Partial Body Resolve">
      <add-to-group group-id="KotlinToolsGroup" anchor="last"/>
    </action>

    <action id="FindImplicitNothingAction" class="org.jetbrains.kotlin.idea.actions.internal.FindImplicitNothingAction"
            text="Find Implicit Nothing Calls">
      <add-to-group group-id="KotlinToolsGroup" anchor="last"/>
    </action>

    <action id="KotlinInternalMode" class="org.jetbrains.kotlin.idea.actions.internal.KotlinInternalModeToggleAction">
      <add-to-group group-id="KotlinToolsGroup" anchor="last"/>
    </action>

    <action id="CreateIncrementalCompilationBackup" class="org.jetbrains.kotlin.idea.internal.makeBackup.CreateIncrementalCompilationBackup">
      <add-to-group group-id="KotlinToolsGroup" anchor="last"/>
    </action>

    <action id="ExtractFunctionToScope" class="org.jetbrains.kotlin.idea.refactoring.introduce.extractFunction.ExtractFunctionToScopeAction"
            text="Function to _Scope...">
      <keyboard-shortcut keymap="$default" first-keystroke="control alt shift M"/>
      <add-to-group group-id="IntroduceActionsGroup" anchor="after" relative-to-action="ExtractFunction"/>
    </action>

    <!-- Kotlin Console REPL-->
    <action id="KotlinConsoleREPL" class="org.jetbrains.kotlin.console.actions.RunKotlinConsoleAction"
            text="Kotlin REPL"
            icon="/org/jetbrains/kotlin/idea/icons/kotlin_launch_configuration.png">
      <add-to-group group-id="KotlinToolsGroup" anchor="last"/>
    </action>

    <action id="KotlinShellExecute" class="com.intellij.openapi.actionSystem.EmptyAction"
            text="Execute Kotlin Code"
            description="Execute Kotlin code in console">
      <keyboard-shortcut first-keystroke="control ENTER" keymap="$default"/>
    </action>

    <group id="KotlinGenerateGroup">
      <action id="KotlinGenerateSetUpMethod"
              class="org.jetbrains.kotlin.idea.actions.generate.KotlinGenerateTestSupportActionBase$SetUp"
              text="SetUp Function" />
      <action id="KotlinGenerateTestMethod"
              class="org.jetbrains.kotlin.idea.actions.generate.KotlinGenerateTestSupportActionBase$Test"
              text="Test Function" />
      <action id="KotlinGenerateDataMethod"
              class="org.jetbrains.kotlin.idea.actions.generate.KotlinGenerateTestSupportActionBase$Data"
              text="Parameters Function" />
      <action id="KotlinGenerateTearDownMethod"
              class="org.jetbrains.kotlin.idea.actions.generate.KotlinGenerateTestSupportActionBase$TearDown"
              text="TearDown Function" />
      <separator />
      <action id="KotlinGenerateSecondaryConstructor"
              class="org.jetbrains.kotlin.idea.actions.generate.KotlinGenerateSecondaryConstructorAction"
              text="Secondary Constructor" />
      <action id="KotlinGenerateEqualsAndHashCode"
              class="org.jetbrains.kotlin.idea.actions.generate.KotlinGenerateEqualsAndHashcodeAction"
              text="equals() and hashCode()" />

      <add-to-group group-id="GenerateGroup" anchor="first"/>
    </group>
  </actions>

  <extensions defaultExtensionNs="com.intellij">
    <applicationService serviceInterface="org.jetbrains.kotlin.psi.stubs.elements.StubIndexService"
                        serviceImplementation="org.jetbrains.kotlin.idea.stubindex.IdeStubIndexService"/>

    <applicationService serviceInterface="org.jetbrains.kotlin.load.kotlin.KotlinBinaryClassCache"
                        serviceImplementation="org.jetbrains.kotlin.load.kotlin.KotlinBinaryClassCache"/>

    <applicationService serviceInterface="org.jetbrains.kotlin.idea.configuration.JetModuleTypeManager"
                        serviceImplementation="org.jetbrains.kotlin.idea.JetModuleTypeManagerImpl"/>

    <applicationService serviceInterface="org.jetbrains.kotlin.idea.quickfix.QuickFixes"
                        serviceImplementation="org.jetbrains.kotlin.idea.quickfix.QuickFixes"/>

    <applicationService serviceInterface="org.jetbrains.kotlin.idea.caches.FileAttributeService"
                        serviceImplementation="org.jetbrains.kotlin.idea.caches.FileAttributeServiceImpl"/>

    <applicationService serviceInterface="org.jetbrains.kotlin.idea.KotlinPluginUpdater"
                        serviceImplementation="org.jetbrains.kotlin.idea.KotlinPluginUpdater"/>

    <projectService serviceInterface="org.jetbrains.kotlin.idea.util.ImportInsertHelper"
                    serviceImplementation="org.jetbrains.kotlin.util.ImportInsertHelperImpl"/>

    <applicationService serviceInterface="org.jetbrains.kotlin.psi.KotlinDeclarationNavigationPolicy"
                        serviceImplementation="org.jetbrains.kotlin.idea.decompiler.navigation.KotlinDeclarationNavigationPolicyImpl"/>

    <projectService serviceInterface="org.jetbrains.kotlin.idea.caches.resolve.KotlinCacheService"
                    serviceImplementation="org.jetbrains.kotlin.idea.caches.resolve.KotlinCacheService"/>

    <projectService serviceInterface="org.jetbrains.kotlin.load.kotlin.JvmVirtualFileFinderFactory"
                    serviceImplementation="org.jetbrains.kotlin.idea.vfilefinder.JvmIDEVirtualFileFinderFactory"/>

    <projectService serviceInterface="org.jetbrains.kotlin.idea.vfilefinder.JsVirtualFileFinderFactory"
                    serviceImplementation="org.jetbrains.kotlin.idea.vfilefinder.JsIDEVirtualFileFinderFactory"/>

    <projectService serviceInterface="org.jetbrains.kotlin.load.kotlin.ModuleVisibilityManager"
                    serviceImplementation="org.jetbrains.kotlin.idea.util.IdeModuleVisibilityManagerImpl"/>

    <projectService serviceInterface="org.jetbrains.kotlin.asJava.LightClassGenerationSupport"
                    serviceImplementation="org.jetbrains.kotlin.idea.caches.resolve.IDELightClassGenerationSupport"/>

    <projectService serviceInterface="org.jetbrains.kotlin.resolve.CodeAnalyzerInitializer"
                    serviceImplementation="org.jetbrains.kotlin.resolve.DummyCodeAnalyzerInitializer"/>

    <projectService serviceInterface="org.jetbrains.kotlin.parsing.JetScriptDefinitionProvider"
                    serviceImplementation="org.jetbrains.kotlin.parsing.JetScriptDefinitionProvider"/>

    <projectService serviceInterface="org.jetbrains.kotlin.idea.configuration.ModuleTypeCacheManager"
                    serviceImplementation="org.jetbrains.kotlin.idea.configuration.ModuleTypeCacheManager"/>

    <projectService serviceInterface="org.jetbrains.kotlin.idea.compiler.configuration.KotlinCommonCompilerArgumentsHolder"
                    serviceImplementation="org.jetbrains.kotlin.idea.compiler.configuration.KotlinCommonCompilerArgumentsHolder"/>

    <projectService serviceInterface="org.jetbrains.kotlin.idea.compiler.configuration.Kotlin2JvmCompilerArgumentsHolder"
                    serviceImplementation="org.jetbrains.kotlin.idea.compiler.configuration.Kotlin2JvmCompilerArgumentsHolder"/>

    <projectService serviceInterface="org.jetbrains.kotlin.idea.compiler.configuration.Kotlin2JsCompilerArgumentsHolder"
                    serviceImplementation="org.jetbrains.kotlin.idea.compiler.configuration.Kotlin2JsCompilerArgumentsHolder"/>

    <projectService serviceInterface="org.jetbrains.kotlin.idea.compiler.configuration.KotlinCompilerSettings"
                    serviceImplementation="org.jetbrains.kotlin.idea.compiler.configuration.KotlinCompilerSettings"/>

    <projectService serviceImplementation="org.jetbrains.kotlin.idea.compiler.configuration.KotlinCompilerWorkspaceSettings"/>

    <projectService serviceImplementation="org.jetbrains.kotlin.idea.versions.SuppressNotificationState"/>

    <projectService serviceInterface="org.jetbrains.kotlin.asJava.KotlinLightClassForFacade$FacadeStubCache"
                    serviceImplementation="org.jetbrains.kotlin.asJava.KotlinLightClassForFacade$FacadeStubCache"/>

    <projectService serviceInterface="org.jetbrains.kotlin.idea.debugger.evaluate.KotlinEvaluateExpressionCache"
                    serviceImplementation="org.jetbrains.kotlin.idea.debugger.evaluate.KotlinEvaluateExpressionCache"/>

    <projectService serviceInterface="org.jetbrains.kotlin.resolve.lazy.declarations.DeclarationProviderFactoryService"
                    serviceImplementation="org.jetbrains.kotlin.idea.stubindex.resolve.PluginDeclarationProviderFactoryService"/>

    <projectService serviceInterface="org.jetbrains.kotlin.idea.stubindex.SubpackagesIndexService"
                    serviceImplementation="org.jetbrains.kotlin.idea.stubindex.SubpackagesIndexService"/>

    <projectService serviceInterface="org.jetbrains.kotlin.idea.caches.resolve.LibraryModificationTracker"
                    serviceImplementation="org.jetbrains.kotlin.idea.caches.resolve.LibraryModificationTracker"/>

    <projectService serviceInterface="org.jetbrains.kotlin.idea.caches.resolve.KotlinOutOfBlockCompletionModificationTracker"
                    serviceImplementation="org.jetbrains.kotlin.idea.caches.resolve.KotlinOutOfBlockCompletionModificationTracker"/>

    <projectService serviceInterface="org.jetbrains.kotlin.resolve.jvm.KotlinJavaPsiFacade"
                    serviceImplementation="org.jetbrains.kotlin.resolve.jvm.KotlinJavaPsiFacade"/>

    <projectService serviceInterface="org.jetbrains.kotlin.idea.references.BuiltInsReferenceResolver"
                    serviceImplementation="org.jetbrains.kotlin.idea.references.BuiltInsReferenceResolver"/>

    <projectService serviceInterface="org.jetbrains.kotlin.idea.caches.resolve.ClsJavaStubByVirtualFileCache"
                    serviceImplementation="org.jetbrains.kotlin.idea.caches.resolve.ClsJavaStubByVirtualFileCache"/>
      
    <projectService serviceInterface="org.jetbrains.kotlin.console.KotlinConsoleKeeper"
                    serviceImplementation="org.jetbrains.kotlin.console.KotlinConsoleKeeper"/>

    <errorHandler implementation="com.intellij.diagnostic.ITNReporter"/>

    <internalFileTemplate name="Kotlin File"/>
    <internalFileTemplate name="Kotlin Class"/>
    <internalFileTemplate name="Kotlin Enum"/>
    <internalFileTemplate name="Kotlin Interface"/>

    <gotoSymbolContributor implementation="org.jetbrains.kotlin.idea.caches.JetGotoSymbolContributor"/>
    <gotoClassContributor implementation="org.jetbrains.kotlin.idea.caches.JetGotoClassContributor"/>
    <lang.importOptimizer language="kotlin" implementationClass="org.jetbrains.kotlin.idea.imports.KotlinImportOptimizer"/>
    <lang.namesValidator language="kotlin" implementationClass="org.jetbrains.kotlin.idea.refactoring.KotlinNamesValidator"/>

    <fileTypeFactory implementation="org.jetbrains.kotlin.idea.JetFileFactory"/>
    <fileTypeFactory implementation="org.jetbrains.kotlin.idea.KotlinJavaScriptMetaFileTypeFactory"/>
    <fileTypeFactory implementation="org.jetbrains.kotlin.idea.KotlinModuleFileFactory"/>

    <compileServer.plugin classpath="jps/kotlin-jps-plugin.jar;kotlin-runtime.jar;kotlin-reflect.jar;kotlin-plugin.jar"/>
    <compiler.task execute="BEFORE" implementation="org.jetbrains.kotlin.idea.internal.makeBackup.MakeBackupCompileTask"/>
    <buildProcess.parametersProvider implementation="org.jetbrains.kotlin.idea.compiler.configuration.KotlinBuildProcessParametersProvider"/>

    <lang.syntaxHighlighterFactory key="kotlin" implementationClass="org.jetbrains.kotlin.idea.highlighter.JetSyntaxHighlighterFactory"/>
    <lang.braceMatcher language="kotlin" implementationClass="org.jetbrains.kotlin.idea.JetPairMatcher"/>
    <lang.parserDefinition language="kotlin" implementationClass="org.jetbrains.kotlin.parsing.JetParserDefinition"/>
    <lang.commenter language="kotlin" implementationClass="org.jetbrains.kotlin.idea.JetCommenter"/>
    <lang.psiStructureViewFactory language="kotlin" implementationClass="org.jetbrains.kotlin.idea.structureView.JetStructureViewFactory"/>
    <structureViewBuilder order="first" key="CLASS" factoryClass="org.jetbrains.kotlin.idea.structureView.JetClsStructureViewBuilderProvider"/>

    <lang.foldingBuilder language="kotlin" implementationClass="org.jetbrains.kotlin.idea.KotlinFoldingBuilder"/>
    <lang.formatter language="kotlin" implementationClass="org.jetbrains.kotlin.idea.formatter.JetFormattingModelBuilder"/>
    <lang.findUsagesProvider language="kotlin" implementationClass="org.jetbrains.kotlin.idea.findUsages.JetFindUsagesProvider"/>
    <lang.elementManipulator forClass="org.jetbrains.kotlin.psi.KtStringTemplateExpression"
                             implementationClass="org.jetbrains.kotlin.psi.psiUtil.KtStringTemplateExpressionManipulator"/>
    <fileStructureGroupRuleProvider implementation="org.jetbrains.kotlin.idea.findUsages.KotlinDeclarationGroupRuleProvider"/>
    <importFilteringRule implementation="org.jetbrains.kotlin.idea.findUsages.JetImportFilteringRule"/>
    <lang.refactoringSupport language="kotlin" implementationClass="org.jetbrains.kotlin.idea.refactoring.KotlinRefactoringSupportProvider"/>
    <lang.surroundDescriptor language="kotlin"
                             implementationClass="org.jetbrains.kotlin.idea.codeInsight.surroundWith.expression.KotlinExpressionSurroundDescriptor"/>
    <lang.surroundDescriptor language="kotlin"
                             implementationClass="org.jetbrains.kotlin.idea.codeInsight.surroundWith.statement.KotlinStatementSurroundDescriptor"/>
    <lang.unwrapDescriptor language="kotlin" implementationClass="org.jetbrains.kotlin.idea.codeInsight.unwrap.KotlinUnwrapDescriptor"/>
    <quoteHandler fileType="Kotlin" className="org.jetbrains.kotlin.idea.editor.KotlinQuoteHandler"/>
    <refactoring.helper implementation="org.jetbrains.kotlin.idea.codeInsight.KotlinShortenReferencesRefactoringHelper"/>
    <refactoring.moveHandler
        id="kotlin.moveFilesOrDirectories"
        implementation="org.jetbrains.kotlin.idea.refactoring.move.moveFilesOrDirectories.KotlinMoveFilesOrDirectoriesHandler"
        order="before moveJavaFileOrDir"/>
    <refactoring.moveHandler
        id="kotlin.moveTopLevelDeclarations"
        implementation="org.jetbrains.kotlin.idea.refactoring.move.moveTopLevelDeclarations.MoveKotlinTopLevelDeclarationsHandler"
        order="before kotlin.moveFilesOrDirectories"/>
    <moveFileHandler implementation="org.jetbrains.kotlin.idea.refactoring.move.moveFilesOrDirectories.MoveKotlinFileHandler" />
    <refactoring.moveDirectoryWithClassesHelper
        implementation="org.jetbrains.kotlin.idea.refactoring.move.moveFilesOrDirectories.KotlinMoveDirectoryWithClassesHelper"
        order="first" />
    <refactoring.moveInnerClassUsagesHandler
        implementationClass="org.jetbrains.kotlin.idea.refactoring.move.MoveJavaInnerClassKotlinUsagesHandler"
        language="kotlin" />
    <refactoring.copyHandler implementation="org.jetbrains.kotlin.idea.refactoring.copy.CopyKotlinFileHandler" order="first" />
    <refactoring.changeSignatureUsageProcessor implementation="org.jetbrains.kotlin.idea.refactoring.changeSignature.JetChangeSignatureUsageProcessor"/>
    <refactoring.introduceParameterMethodUsagesProcessor
        implementation="org.jetbrains.kotlin.idea.refactoring.introduce.introduceParameter.KotlinIntroduceParameterMethodUsageProcessor"/>
    <inlineActionHandler implementation="org.jetbrains.kotlin.idea.refactoring.inline.KotlinInlineValHandler"/>
    <treeStructureProvider implementation="org.jetbrains.kotlin.idea.projectView.JetProjectViewProvider" order="last" />
    <treeStructureProvider implementation="org.jetbrains.kotlin.idea.js.KotlinJavaScriptLibraryContentsTreeStructureProvider" order="last"/>

    <colorSettingsPage implementation="org.jetbrains.kotlin.idea.highlighter.KotlinColorSettingsPage"/>
    <additionalTextAttributes scheme="Default" file="colorScheme/Default_Kotlin.xml"/>
    <additionalTextAttributes scheme="Darcula" file="colorScheme/Darcula_Kotlin.xml"/>

    <codeStyleSettingsProvider implementation="org.jetbrains.kotlin.idea.formatter.JetCodeStyleSettingsProvider"/>
    <langCodeStyleSettingsProvider implementation="org.jetbrains.kotlin.idea.formatter.JetLanguageCodeStyleSettingsProvider"/>

    <projectConfigurable instance="org.jetbrains.kotlin.idea.compiler.configuration.KotlinCompilerConfigurableTab"
                         id="project.kotlinCompiler"
                         displayName="Kotlin Compiler"
                         parentId="project.propCompiler"/>

    <qualifiedNameProvider implementation="org.jetbrains.kotlin.idea.actions.KotlinQualifiedNameProvider"/>

    <codeInsight.parameterInfo language="kotlin" implementationClass="org.jetbrains.kotlin.idea.parameterInfo.KotlinFunctionParameterInfoHandler"/>
    <codeInsight.parameterInfo language="kotlin" implementationClass="org.jetbrains.kotlin.idea.parameterInfo.KotlinArrayAccessParameterInfoHandler"/>

    <codeInsight.gotoSuper language="kotlin" implementationClass="org.jetbrains.kotlin.idea.codeInsight.GotoSuperActionHandler"/>
    <typeDeclarationProvider implementation="org.jetbrains.kotlin.idea.codeInsight.JetTypeDeclarationProvider"/>

    <completion.contributor language="kotlin"
                            id="KotlinCompletionContributor"
                            order="first"
                            implementationClass="org.jetbrains.kotlin.idea.completion.KotlinCompletionContributor"/>
    <completion.contributor language="kotlin"
                            implementationClass="org.jetbrains.kotlin.idea.completion.KDocCompletionContributor"/>

    <completion.confidence language="kotlin" implementationClass="com.intellij.codeInsight.completion.UnfocusedNameIdentifier"/>
    <completion.confidence language="kotlin"
                           implementationClass="org.jetbrains.kotlin.idea.completion.confidence.UnfocusedPossibleFunctionParameter"/>
    <completion.confidence language="kotlin" implementationClass="com.intellij.codeInsight.completion.AlwaysFocusLookup" order="last"/>

    <lookup.charFilter implementation="org.jetbrains.kotlin.idea.completion.KotlinCompletionCharFilter"/>
    <lookup.actionProvider implementation="org.jetbrains.kotlin.idea.completion.KotlinExcludeFromCompletionLookupActionProvider"/>

    <statistician key="completion" implementationClass="org.jetbrains.kotlin.idea.completion.KotlinCompletionStatistician"/>
    <statistician key="proximity" implementationClass="org.jetbrains.kotlin.idea.completion.KotlinProximityStatistician"/>

    <weigher key="completion" implementationClass="org.jetbrains.kotlin.idea.completion.KotlinLookupElementProximityWeigher" id="kotlin.proximity" order="after proximity"/>

    <psi.referenceContributor language="kotlin" implementation="org.jetbrains.kotlin.idea.references.KotlinReferenceContributor"/>

    <renamePsiElementProcessor id="KotlinClass"
                               implementation="org.jetbrains.kotlin.idea.refactoring.rename.RenameKotlinClassProcessor"
                               order="first"/>
    <renamePsiElementProcessor implementation="org.jetbrains.kotlin.idea.refactoring.rename.RenameKotlinFunctionProcessor"
                               id="KotlinFunction"
                               order="first"/>
    <renamePsiElementProcessor implementation="org.jetbrains.kotlin.idea.refactoring.rename.RenameKotlinPropertyProcessor"
                               id="KotlinProperty"
                               order="first"/>
    <renamePsiElementProcessor implementation="org.jetbrains.kotlin.idea.refactoring.rename.RenameKotlinParameterProcessor"
                               id="KotlinParameter"
                               order="first"/>
    <renamePsiElementProcessor implementation="org.jetbrains.kotlin.idea.refactoring.rename.RenameKotlinFileProcessor"
                               id="KotlinFile"
                               order="first"/>
    <renameHandler implementation="org.jetbrains.kotlin.idea.refactoring.rename.RenameKotlinImplicitLambdaParameter"/>
    <renameHandler implementation="org.jetbrains.kotlin.idea.refactoring.rename.RenameDynamicMemberHandler"/>
    <renameHandler implementation="org.jetbrains.kotlin.idea.refactoring.rename.RenameOnSecondaryConstructorHandler"/>
    <automaticRenamerFactory implementation="org.jetbrains.kotlin.idea.refactoring.rename.AutomaticVariableRenamerFactory"/>
    <automaticRenamerFactory implementation="org.jetbrains.kotlin.idea.refactoring.rename.AutomaticVariableInJavaRenamerFactory"/>
    <automaticRenamerFactory implementation="org.jetbrains.kotlin.idea.refactoring.rename.AutomaticInheritorRenamerFactory"/>
    <automaticRenamerFactory implementation="org.jetbrains.kotlin.idea.refactoring.rename.AutomaticOverloadsRenamerFactory"/>
    <vetoRenameCondition implementation="org.jetbrains.kotlin.idea.refactoring.KotlinVetoRenameCondition"/>

    <spellchecker.support implementationClass="org.jetbrains.kotlin.idea.KotlinSpellcheckingStrategy" language="kotlin"/>

    <liveTemplateContext implementation="org.jetbrains.kotlin.idea.liveTemplates.JetTemplateContextType$Generic"/>
    <liveTemplateContext implementation="org.jetbrains.kotlin.idea.liveTemplates.JetTemplateContextType$TopLevel"/>
    <liveTemplateContext implementation="org.jetbrains.kotlin.idea.liveTemplates.JetTemplateContextType$Statement"/>
    <liveTemplateContext implementation="org.jetbrains.kotlin.idea.liveTemplates.JetTemplateContextType$Class"/>
    <liveTemplateContext implementation="org.jetbrains.kotlin.idea.liveTemplates.JetTemplateContextType$Expression"/>
    <liveTemplateContext implementation="org.jetbrains.kotlin.idea.liveTemplates.JetTemplateContextType$Comment"/>
    <defaultLiveTemplatesProvider implementation="org.jetbrains.kotlin.idea.liveTemplates.JetLiveTemplatesProvider"/>
    <liveTemplateMacro implementation="org.jetbrains.kotlin.idea.liveTemplates.macro.JetAnyVariableMacro"/>
    <liveTemplateMacro implementation="org.jetbrains.kotlin.idea.liveTemplates.macro.JetFunctionParametersMacro"/>
    <liveTemplateMacro implementation="org.jetbrains.kotlin.idea.liveTemplates.macro.JetAnonymousSuperMacro"/>
    <liveTemplateMacro implementation="org.jetbrains.kotlin.idea.liveTemplates.macro.JetIterableVariableMacro"/>
    <liveTemplateMacro implementation="org.jetbrains.kotlin.idea.liveTemplates.macro.JetSuggestVariableNameMacro"/>
    <liveTemplateOptionalProcessor implementation="org.jetbrains.kotlin.idea.liveTemplates.KotlinShortenFQNamesProcessor"/>

    <annotator language="kotlin" implementationClass="org.jetbrains.kotlin.idea.highlighter.JetPsiCheckerAndHighlightingUpdater"/>
    <highlightRangeExtension implementation="org.jetbrains.kotlin.idea.highlighter.JetPsiChecker"/>

    <annotator language="kotlin" implementationClass="org.jetbrains.kotlin.idea.highlighter.DebugInfoAnnotator"/>
    <annotator language="kotlin" implementationClass="org.jetbrains.kotlin.idea.highlighter.DuplicateJvmSignatureAnnotator"/>
    <problemHighlightFilter implementation="org.jetbrains.kotlin.idea.highlighter.KotlinProblemHighlightFilter"/>

    <extendWordSelectionHandler implementation="org.jetbrains.kotlin.idea.editor.wordSelection.KotlinStatementGroupSelectioner"/>
    <extendWordSelectionHandler implementation="org.jetbrains.kotlin.idea.editor.wordSelection.KotlinCodeBlockSelectioner"/>
    <extendWordSelectionHandler implementation="org.jetbrains.kotlin.idea.editor.wordSelection.KotlinDocCommentSelectioner"/>
    <extendWordSelectionHandler implementation="org.jetbrains.kotlin.idea.editor.wordSelection.KotlinDeclarationSelectioner"/>
    <extendWordSelectionHandler implementation="org.jetbrains.kotlin.idea.editor.wordSelection.KotlinListSelectioner"/>
    <extendWordSelectionHandler implementation="org.jetbrains.kotlin.idea.editor.wordSelection.KotlinStringLiteralSelectioner"/>
    <basicWordSelectionFilter implementation="org.jetbrains.kotlin.idea.editor.wordSelection.KotlinWordSelectionFilter"/>

    <typedHandler implementation="org.jetbrains.kotlin.idea.editor.KotlinTypedHandler"/>
    <typedHandler implementation="org.jetbrains.kotlin.idea.kdoc.KDocTypedHandler"/>
    <enterHandlerDelegate implementation="org.jetbrains.kotlin.idea.editor.KotlinEnterHandler"
                          id="KotlinEnterHandler" order="before EnterBetweenBracesHandler"/>
    <lang.smartEnterProcessor language="kotlin" implementationClass="org.jetbrains.kotlin.idea.editor.KotlinSmartEnterHandler"/>
    <backspaceHandlerDelegate implementation="org.jetbrains.kotlin.idea.editor.KotlinBackspaceHandler"/>

    <copyPastePostProcessor implementation="org.jetbrains.kotlin.idea.conversion.copy.ConvertJavaCopyPastePostProcessor"/>
    <copyPastePostProcessor implementation="org.jetbrains.kotlin.idea.codeInsight.KotlinCopyPasteReferenceProcessor"/>

    <lang.documentationProvider language="JAVA" implementationClass="org.jetbrains.kotlin.idea.KotlinQuickDocumentationProvider" order="first"/>
    <documentationProvider implementation="org.jetbrains.kotlin.idea.KotlinQuickDocumentationProvider"/>
    <configurationType implementation="org.jetbrains.kotlin.idea.run.JetRunConfigurationType"/>
    <configurationType implementation="org.jetbrains.kotlin.idea.k2jsrun.K2JSRunConfigurationType"/>
    <programRunner implementation="org.jetbrains.kotlin.idea.k2jsrun.K2JSBrowserProgramRunner"/>
    <runConfigurationProducer implementation="org.jetbrains.kotlin.idea.run.KotlinRunConfigurationProducer"/>

    <codeInsight.lineMarkerProvider language="kotlin" implementationClass="org.jetbrains.kotlin.idea.highlighter.markers.KotlinLineMarkerProvider"/>
    <codeInsight.lineMarkerProvider language="kotlin" implementationClass="org.jetbrains.kotlin.idea.highlighter.KotlinRecursiveCallLineMarkerProvider"/>
    <runLineMarkerContributor language="kotlin" implementationClass="org.jetbrains.kotlin.idea.highlighter.KotlinRunLineMarkerContributor"/>
    <runLineMarkerContributor language="kotlin" implementationClass="org.jetbrains.kotlin.idea.highlighter.KotlinTestRunLineMarkerContributor"/>

    <iconProvider implementation="org.jetbrains.kotlin.idea.JetIconProvider"/>
    <itemPresentationProvider implementationClass="org.jetbrains.kotlin.idea.presentation.JetFunctionPresenter"
                              forClass="org.jetbrains.kotlin.psi.KtFunction"/>
    <itemPresentationProvider implementationClass="org.jetbrains.kotlin.idea.presentation.JetClassPresenter"
                              forClass="org.jetbrains.kotlin.psi.KtClass"/>
    <itemPresentationProvider implementationClass="org.jetbrains.kotlin.idea.presentation.JetObjectPresenter"
                              forClass="org.jetbrains.kotlin.psi.KtObjectDeclaration"/>
    <itemPresentationProvider implementationClass="org.jetbrains.kotlin.idea.presentation.JetPropertyPresenter"
                              forClass="org.jetbrains.kotlin.psi.KtProperty"/>
    <itemPresentationProvider implementationClass="org.jetbrains.kotlin.idea.presentation.JetParameterPresenter"
                              forClass="org.jetbrains.kotlin.psi.KtParameter"/>
    <gotoTargetRendererProvider id="JetGotoTargetRenderProvider" implementation="org.jetbrains.kotlin.idea.JetGotoTargetRenderProvider"
                                order="first"/>
    <elementDescriptionProvider implementation="org.jetbrains.kotlin.idea.findUsages.JetElementDescriptionProvider" order="first"/>
    <highlightUsagesHandlerFactory implementation="org.jetbrains.kotlin.idea.highlighter.KotlinHighlightExitPointsHandlerFactory"/>
    <findUsagesHandlerFactory implementation="org.jetbrains.kotlin.idea.findUsages.KotlinFindUsagesHandlerFactory"/>
    <usageTypeProvider implementation="org.jetbrains.kotlin.idea.findUsages.JetUsageTypeProvider"/>
    <useScopeEnlarger implementation="org.jetbrains.kotlin.idea.findUsages.BuiltInsUseScopeEnlarger"/>

    <refactoring.safeDeleteProcessor
        id="kotlinProcessor"
        implementation="org.jetbrains.kotlin.idea.refactoring.safeDelete.KotlinSafeDeleteProcessor"
        order="before javaProcessor"/>
    <refactoring.safeDelete.JavaSafeDeleteDelegate
        id="kotlinJavaSafeDeleteDelegate"
        language="kotlin"
        implementationClass="org.jetbrains.kotlin.idea.refactoring.safeDelete.KotlinJavaSafeDeleteDelegate"/>
    <debugger.jvmSmartStepIntoHandler implementation="org.jetbrains.kotlin.idea.debugger.stepping.KotlinSmartStepIntoHandler"/>
    <debugger.positionManagerFactory implementation="org.jetbrains.kotlin.idea.debugger.JetPositionManagerFactory"/>
    <debugger.codeFragmentFactory implementation="org.jetbrains.kotlin.idea.debugger.evaluate.KotlinCodeFragmentFactory"/>
    <debuggerEditorTextProvider language="kotlin" implementationClass="org.jetbrains.kotlin.idea.debugger.KotlinEditorTextProvider"/>
    <debuggerClassFilterProvider implementation="org.jetbrains.kotlin.idea.debugger.filter.KotlinDebuggerInternalClassesFilterProvider"/>
    <debugger.nodeRenderer implementation="org.jetbrains.kotlin.idea.debugger.render.KotlinClassWithDelegatedPropertyRenderer"/>
    <debugger.sourcePositionProvider implementation="org.jetbrains.kotlin.idea.debugger.KotlinSourcePositionProvider"/>
    <debugger.frameExtraVarsProvider implementation="org.jetbrains.kotlin.idea.debugger.KotlinFrameExtraVariablesProvider"/>
    <debugger.extraSteppingFilter implementation="org.jetbrains.kotlin.idea.ExtraSteppingFilter"/>
    <xdebugger.settings implementation="org.jetbrains.kotlin.idea.debugger.KotlinDebuggerSettings"/>
    <xdebugger.breakpointType implementation="org.jetbrains.kotlin.idea.debugger.breakpoints.KotlinFieldBreakpointType"/>
    <debugger.syntheticProvider implementation="org.jetbrains.kotlin.idea.debugger.filter.KotlinSyntheticTypeComponentProvider"/>
    <debugger.javaBreakpointHandlerFactory implementation="org.jetbrains.kotlin.idea.debugger.breakpoints.KotlinBreakpointHandlerFactory"/>

    <codeInsight.implementMethod language="kotlin" implementationClass="org.jetbrains.kotlin.idea.core.overrideImplement.ImplementMembersHandler"/>
    <codeInsight.overrideMethod language="kotlin" implementationClass="org.jetbrains.kotlin.idea.core.overrideImplement.OverrideMembersHandler"/>

    <framework.type implementation="org.jetbrains.kotlin.idea.framework.JavaFrameworkType"/>
    <framework.type implementation="org.jetbrains.kotlin.idea.framework.JSFrameworkType"/>
    <projectTemplatesFactory implementation="org.jetbrains.kotlin.idea.framework.KotlinTemplatesFactory" />

    <library.presentationProvider implementation="org.jetbrains.kotlin.idea.framework.JavaRuntimePresentationProvider"/>
    <library.presentationProvider implementation="org.jetbrains.kotlin.idea.framework.JSLibraryStdPresentationProvider"/>

    <typeHierarchyProvider language="kotlin" implementationClass="org.jetbrains.kotlin.idea.hierarchy.KotlinTypeHierarchyProvider"/>
    <callHierarchyProvider
        language="kotlin"
        implementationClass="org.jetbrains.kotlin.idea.hierarchy.calls.KotlinCallHierarchyProvider" />
    <callHierarchyProvider
        language="JAVA"
        implementationClass="org.jetbrains.kotlin.idea.hierarchy.calls.KotlinCallHierarchyProvider"
        order="first" />
    <methodHierarchyProvider
        language="kotlin"
        implementationClass="org.jetbrains.kotlin.idea.hierarchy.overrides.KotlinOverrideHierarchyProvider" />

    <java.elementFinder implementation="org.jetbrains.kotlin.asJava.JavaElementFinder"/>
    <java.shortNamesCache implementation="org.jetbrains.kotlin.idea.caches.JetShortNamesCache"/>

    <stubElementTypeHolder class="org.jetbrains.kotlin.psi.stubs.elements.KtStubElementTypes"/>
    <stubIndex implementation="org.jetbrains.kotlin.idea.stubindex.JetExactPackagesIndex"/>
    <stubIndex implementation="org.jetbrains.kotlin.idea.stubindex.JetTopLevelClassByPackageIndex"/>
    <stubIndex implementation="org.jetbrains.kotlin.idea.stubindex.JetTopLevelFunctionByPackageIndex"/>
    <stubIndex implementation="org.jetbrains.kotlin.idea.stubindex.JetTopLevelPropertyByPackageIndex"/>
    <stubIndex implementation="org.jetbrains.kotlin.idea.stubindex.JetClassShortNameIndex"/>
    <stubIndex implementation="org.jetbrains.kotlin.idea.stubindex.JetFullClassNameIndex"/>
    <stubIndex implementation="org.jetbrains.kotlin.idea.stubindex.JetPropertyShortNameIndex"/>
    <stubIndex implementation="org.jetbrains.kotlin.idea.stubindex.JetFunctionShortNameIndex"/>
    <stubIndex implementation="org.jetbrains.kotlin.idea.stubindex.JetSuperClassIndex"/>
    <stubIndex implementation="org.jetbrains.kotlin.idea.stubindex.JetTopLevelFunctionFqnNameIndex"/>
    <stubIndex implementation="org.jetbrains.kotlin.idea.stubindex.JetTopLevelPropertyFqnNameIndex"/>
    <stubIndex implementation="org.jetbrains.kotlin.idea.stubindex.JetTopLevelExtensionsByReceiverTypeIndex"/>
    <stubIndex implementation="org.jetbrains.kotlin.idea.stubindex.JetAnnotationsIndex"/>
    <stubIndex implementation="org.jetbrains.kotlin.idea.stubindex.JetProbablyNothingFunctionShortNameIndex"/>
    <stubIndex implementation="org.jetbrains.kotlin.idea.stubindex.JetProbablyNothingPropertyShortNameIndex"/>
    <stubIndex implementation="org.jetbrains.kotlin.idea.stubindex.JetFileFacadeFqNameIndex"/>
    <stubIndex implementation="org.jetbrains.kotlin.idea.stubindex.JetFilePartClassIndex"/>
    <stubIndex implementation="org.jetbrains.kotlin.idea.stubindex.JetFileFacadeClassByPackageIndex"/>
    <stubIndex implementation="org.jetbrains.kotlin.idea.stubindex.JetFileFacadeShortNameIndex"/>
    <stubIndex implementation="org.jetbrains.kotlin.idea.stubindex.JetMultifileClassPartIndex"/>

    <psi.classFileDecompiler implementation="org.jetbrains.kotlin.idea.decompiler.JetClassFileDecompiler"/>
    <psi.classFileDecompiler implementation="org.jetbrains.kotlin.idea.decompiler.KotlinJavaScriptMetaFileDecompiler"/>

    <fileBasedIndex implementation="org.jetbrains.kotlin.idea.versions.KotlinAbiVersionIndex"/>
    <fileBasedIndex implementation="org.jetbrains.kotlin.idea.versions.KotlinJavaScriptAbiVersionIndex"/>
    <fileBasedIndex implementation="org.jetbrains.kotlin.idea.vfilefinder.KotlinClassFileIndex"/>
    <fileBasedIndex implementation="org.jetbrains.kotlin.idea.vfilefinder.KotlinJavaScriptMetaFileIndex"/>
    <fileBasedIndex implementation="org.jetbrains.kotlin.idea.vfilefinder.KotlinModuleMappingIndex"/>

    <idIndexer filetype="Kotlin" implementationClass="org.jetbrains.kotlin.idea.search.KotlinIdIndexer"/>
    <todoIndexer filetype="Kotlin" implementationClass="org.jetbrains.kotlin.idea.search.KotlinTodoIndexer"/>
    <indexPatternBuilder implementation="org.jetbrains.kotlin.idea.search.KotlinIndexPatternBuilder"/>

    <editorNotificationProvider implementation="org.jetbrains.kotlin.idea.versions.UnsupportedAbiVersionNotificationPanelProvider"/>
    <editorNotificationProvider implementation="org.jetbrains.kotlin.idea.highlighter.ErrorDuringFileAnalyzeNotificationProvider"/>
    <editorNotificationProvider implementation="org.jetbrains.kotlin.idea.configuration.KotlinSetupSDKNotificationProvider"/>

    <psi.treeChangePreprocessor implementation="org.jetbrains.kotlin.asJava.KotlinCodeBlockModificationListener"/>

    <referencesSearch implementation="org.jetbrains.kotlin.idea.search.ideaExtensions.KotlinReferencesSearcher"/>
    <directClassInheritorsSearch implementation="org.jetbrains.kotlin.idea.search.ideaExtensions.KotlinDirectInheritorsSearcher"/>
    <overridingMethodsSearch implementation="org.jetbrains.kotlin.idea.search.ideaExtensions.KotlinOverridingMethodsWithGenericsSearcher"/>
    <definitionsScopedSearch implementation="org.jetbrains.kotlin.idea.search.ideaExtensions.KotlinDefinitionsSearcher"/>
    <annotatedElementsSearch implementation="org.jetbrains.kotlin.idea.search.ideaExtensions.KotlinAnnotatedElementsSearcher"/>
    <classesWithAnnotatedMembersSearch implementation="org.jetbrains.kotlin.idea.search.ideaExtensions.KotlinClassesWithAnnotatedMembersSearcher"/>
    <methodReferencesSearch implementation="org.jetbrains.kotlin.idea.search.ideaExtensions.KotlinPropertyAccessorsReferenceSearcher"/>
    <methodReferencesSearch implementation="org.jetbrains.kotlin.idea.search.ideaExtensions.KotlinConstructorDelegationCallReferenceSearcher"/>
    <methodReferencesSearch implementation="org.jetbrains.kotlin.idea.search.ideaExtensions.KotlinOverridingMethodReferenceSearcher"/>

    <readWriteAccessDetector implementation="org.jetbrains.kotlin.idea.search.ideaExtensions.KotlinReadWriteAccessDetector" id="kotlin"/>

    <exceptionFilter implementation="org.jetbrains.kotlin.idea.filters.JetExceptionFilterFactory" order="first"/>

    <applicationService serviceInterface="org.jetbrains.kotlin.idea.editor.JetEditorOptions"
                        serviceImplementation="org.jetbrains.kotlin.idea.editor.JetEditorOptions"/>
    <editorAppearanceConfigurable instance="org.jetbrains.kotlin.idea.editor.JetSettingEditorConfigurable"/>

    <statementUpDownMover id="jetExpression"
                          implementation="org.jetbrains.kotlin.idea.codeInsight.upDownMover.JetExpressionMover"
                          order="before declaration" />

    <statementUpDownMover id="jetDeclaration"
                          implementation="org.jetbrains.kotlin.idea.codeInsight.upDownMover.JetDeclarationMover"
                          order="before jetExpression" />

    <joinLinesHandler implementation="org.jetbrains.kotlin.idea.joinLines.JoinDeclarationAndAssignmentHandler"/>
    <joinLinesHandler implementation="org.jetbrains.kotlin.idea.joinLines.JoinBlockIntoSingleStatementHandler"/>

    <targetElementEvaluator
        language="kotlin"
        implementationClass="org.jetbrains.kotlin.idea.search.ideaExtensions.JetTargetElementEvaluator" />

    <refactoring.pullUpHelperFactory
        language="kotlin"
        implementationClass="org.jetbrains.kotlin.idea.refactoring.pullUp.KotlinPullUpHelperFactory"/>
    <refactoring.pullUpHelperFactory
        language="JAVA"
        order="first"
        implementationClass="org.jetbrains.kotlin.idea.refactoring.pullUp.JavaToKotlinPullUpHelperFactory"/>

    <problemFileHighlightFilter implementation="org.jetbrains.kotlin.idea.projectView.KotlinProblemFileHighlightFilter"/>

    <codeInsight.typeInfo language="kotlin" implementationClass="org.jetbrains.kotlin.idea.codeInsight.KotlinExpressionTypeProvider"/>

    <testCreator language="kotlin" implementationClass="org.jetbrains.kotlin.idea.testIntegration.KotlinTestCreator"/>
    <testFinder implementation="org.jetbrains.kotlin.idea.testIntegration.KotlinTestFinder"/>

    <intentionAction>
      <className>org.jetbrains.kotlin.idea.intentions.IfNullToElvisIntention</className>
      <category>Kotlin</category>
    </intentionAction>

    <intentionAction>
      <className>org.jetbrains.kotlin.idea.intentions.SpecifyTypeExplicitlyIntention</className>
      <category>Kotlin</category>
    </intentionAction>

    <intentionAction>
      <className>org.jetbrains.kotlin.idea.intentions.RemoveExplicitTypeIntention</className>
      <category>Kotlin</category>
    </intentionAction>

    <intentionAction>
      <className>org.jetbrains.kotlin.idea.intentions.ConvertToExpressionBodyIntention</className>
      <category>Kotlin</category>
    </intentionAction>

    <intentionAction>
      <className>org.jetbrains.kotlin.idea.intentions.ConvertToBlockBodyIntention</className>
      <category>Kotlin</category>
    </intentionAction>

    <intentionAction>
      <className>org.jetbrains.kotlin.idea.intentions.branchedTransformations.intentions.FoldIfToAssignmentIntention</className>
      <category>Kotlin</category>
    </intentionAction>

    <intentionAction>
      <className>org.jetbrains.kotlin.idea.intentions.conventionNameCalls.ReplaceGetOrSetIntention</className>
      <category>Kotlin</category>
    </intentionAction>

    <intentionAction>
      <className>org.jetbrains.kotlin.idea.intentions.conventionNameCalls.ReplaceContainsIntention</className>
      <category>Kotlin</category>
    </intentionAction>

    <intentionAction>
      <className>org.jetbrains.kotlin.idea.intentions.conventionNameCalls.ReplaceInvokeIntention</className>
      <category>Kotlin</category>
    </intentionAction>

    <intentionAction>
      <className>org.jetbrains.kotlin.idea.intentions.conventionNameCalls.ReplaceCallWithUnaryOperatorIntention</className>
      <category>Kotlin</category>
    </intentionAction>

    <intentionAction>
      <className>org.jetbrains.kotlin.idea.intentions.conventionNameCalls.ReplaceCallWithBinaryOperatorIntention</className>
      <category>Kotlin</category>
    </intentionAction>

    <intentionAction>
      <className>org.jetbrains.kotlin.idea.intentions.branchedTransformations.intentions.FoldIfToReturnAsymmetricallyIntention</className>
      <category>Kotlin</category>
    </intentionAction>

    <intentionAction>
      <className>org.jetbrains.kotlin.idea.intentions.branchedTransformations.intentions.FoldIfToReturnIntention</className>
      <category>Kotlin</category>
    </intentionAction>

    <intentionAction>
      <className>org.jetbrains.kotlin.idea.intentions.branchedTransformations.intentions.FoldWhenToAssignmentIntention</className>
      <category>Kotlin</category>
    </intentionAction>

    <intentionAction>
      <className>org.jetbrains.kotlin.idea.intentions.branchedTransformations.intentions.FoldWhenToReturnIntention</className>
      <category>Kotlin</category>
    </intentionAction>

    <intentionAction>
      <className>org.jetbrains.kotlin.idea.intentions.branchedTransformations.intentions.UnfoldAssignmentToIfIntention</className>
      <category>Kotlin</category>
    </intentionAction>

    <intentionAction>
      <className>org.jetbrains.kotlin.idea.intentions.branchedTransformations.intentions.UnfoldPropertyToIfIntention</className>
      <category>Kotlin</category>
    </intentionAction>

    <intentionAction>
      <className>org.jetbrains.kotlin.idea.intentions.branchedTransformations.intentions.UnfoldAssignmentToWhenIntention</className>
      <category>Kotlin</category>
    </intentionAction>

    <intentionAction>
      <className>org.jetbrains.kotlin.idea.intentions.branchedTransformations.intentions.UnfoldPropertyToWhenIntention</className>
      <category>Kotlin</category>
    </intentionAction>

    <intentionAction>
      <className>org.jetbrains.kotlin.idea.intentions.branchedTransformations.intentions.UnfoldReturnToIfIntention</className>
      <category>Kotlin</category>
    </intentionAction>

    <intentionAction>
      <className>org.jetbrains.kotlin.idea.intentions.branchedTransformations.intentions.UnfoldReturnToWhenIntention</className>
      <category>Kotlin</category>
    </intentionAction>

    <intentionAction>
      <className>org.jetbrains.kotlin.idea.intentions.branchedTransformations.intentions.DoubleBangToIfThenIntention</className>
      <category>Kotlin</category>
    </intentionAction>

    <intentionAction>
      <className>org.jetbrains.kotlin.idea.intentions.branchedTransformations.intentions.IfThenToDoubleBangIntention</className>
      <category>Kotlin</category>
    </intentionAction>

    <intentionAction>
      <className>org.jetbrains.kotlin.idea.intentions.branchedTransformations.intentions.ElvisToIfThenIntention</className>
      <category>Kotlin</category>
    </intentionAction>

    <intentionAction>
      <className>org.jetbrains.kotlin.idea.intentions.branchedTransformations.intentions.IfThenToElvisIntention</className>
      <category>Kotlin</category>
    </intentionAction>

    <intentionAction>
      <className>org.jetbrains.kotlin.idea.intentions.branchedTransformations.intentions.SafeAccessToIfThenIntention</className>
      <category>Kotlin</category>
    </intentionAction>

    <intentionAction>
      <className>org.jetbrains.kotlin.idea.intentions.branchedTransformations.intentions.IfThenToSafeAccessIntention</className>
      <category>Kotlin</category>
    </intentionAction>

    <intentionAction>
      <className>org.jetbrains.kotlin.idea.intentions.branchedTransformations.intentions.IfToWhenIntention</className>
      <category>Kotlin</category>
    </intentionAction>

    <intentionAction>
      <className>org.jetbrains.kotlin.idea.intentions.branchedTransformations.intentions.WhenToIfIntention</className>
      <category>Kotlin</category>
    </intentionAction>

    <intentionAction>
      <className>org.jetbrains.kotlin.idea.intentions.branchedTransformations.intentions.FlattenWhenIntention</className>
      <category>Kotlin</category>
    </intentionAction>

    <intentionAction>
      <className>org.jetbrains.kotlin.idea.intentions.branchedTransformations.intentions.IntroduceWhenSubjectIntention</className>
      <category>Kotlin</category>
    </intentionAction>

    <intentionAction>
      <className>org.jetbrains.kotlin.idea.intentions.branchedTransformations.intentions.EliminateWhenSubjectIntention</className>
      <category>Kotlin</category>
    </intentionAction>

    <intentionAction>
      <className>org.jetbrains.kotlin.idea.intentions.branchedTransformations.intentions.MergeWhenIntention</className>
      <category>Kotlin</category>
    </intentionAction>

    <intentionAction>
      <className>org.jetbrains.kotlin.idea.intentions.SimplifyNegatedBinaryExpressionIntention</className>
      <category>Kotlin</category>
    </intentionAction>

    <intentionAction>
      <className>org.jetbrains.kotlin.idea.intentions.RemoveUnnecessaryParenthesesIntention</className>
      <category>Kotlin</category>
    </intentionAction>

    <intentionAction>
      <className>org.jetbrains.kotlin.idea.intentions.RemoveExplicitTypeArgumentsIntention</className>
      <category>Kotlin</category>
    </intentionAction>

    <intentionAction>
      <className>org.jetbrains.kotlin.idea.intentions.RemoveExplicitSuperQualifierIntention</className>
      <category>Kotlin</category>
    </intentionAction>

    <intentionAction>
      <className>org.jetbrains.kotlin.idea.intentions.RemoveCurlyBracesFromTemplateIntention</className>
      <category>Kotlin</category>
    </intentionAction>

    <intentionAction>
      <className>org.jetbrains.kotlin.idea.intentions.InsertCurlyBracesToTemplateIntention</className>
      <category>Kotlin</category>
    </intentionAction>

    <intentionAction>
      <className>org.jetbrains.kotlin.idea.intentions.MoveLambdaInsideParenthesesIntention</className>
      <category>Kotlin</category>
    </intentionAction>

    <intentionAction>
      <className>org.jetbrains.kotlin.idea.intentions.InsertExplicitTypeArgumentsIntention</className>
      <category>Kotlin</category>
    </intentionAction>

    <intentionAction>
      <className>org.jetbrains.kotlin.idea.intentions.MoveLambdaOutsideParenthesesIntention</className>
      <category>Kotlin</category>
    </intentionAction>

    <intentionAction>
      <className>org.jetbrains.kotlin.idea.intentions.declarations.SplitPropertyDeclarationIntention</className>
      <category>Kotlin</category>
    </intentionAction>

    <intentionAction>
      <className>org.jetbrains.kotlin.idea.intentions.declarations.ConvertMemberToExtensionIntention</className>
      <category>Kotlin</category>
    </intentionAction>

    <intentionAction>
      <className>org.jetbrains.kotlin.idea.intentions.ReconstructTypeInCastOrIsIntention</className>
      <category>Kotlin</category>
    </intentionAction>

    <intentionAction>
      <className>org.jetbrains.kotlin.idea.intentions.InfixCallToOrdinaryIntention</className>
      <category>Kotlin</category>
    </intentionAction>

    <intentionAction>
      <className>org.jetbrains.kotlin.idea.intentions.ToInfixCallIntention</className>
      <category>Kotlin</category>
    </intentionAction>

    <intentionAction>
      <className>org.jetbrains.kotlin.idea.intentions.ReplaceExplicitFunctionLiteralParamWithItIntention</className>
      <category>Kotlin</category>
    </intentionAction>

    <intentionAction>
      <className>org.jetbrains.kotlin.idea.intentions.ReplaceItWithExplicitFunctionLiteralParamIntention</className>
      <category>Kotlin</category>
    </intentionAction>

    <intentionAction>
      <className>org.jetbrains.kotlin.idea.intentions.RemoveBracesIntention</className>
      <category>Kotlin</category>
    </intentionAction>

    <intentionAction>
      <className>org.jetbrains.kotlin.idea.intentions.AddBracesIntention</className>
      <category>Kotlin</category>
    </intentionAction>

    <intentionAction>
      <className>org.jetbrains.kotlin.idea.intentions.ConvertNegatedBooleanSequenceIntention</className>
      <category>Kotlin</category>
    </intentionAction>

    <intentionAction>
      <className>org.jetbrains.kotlin.idea.intentions.ConvertNegatedExpressionWithDemorgansLawIntention</className>
      <category>Kotlin</category>
    </intentionAction>

    <intentionAction>
      <className>org.jetbrains.kotlin.idea.intentions.SimplifyBooleanWithConstantsIntention</className>
      <category>Kotlin</category>
    </intentionAction>

    <intentionAction>
      <className>org.jetbrains.kotlin.idea.intentions.AddForLoopIndicesIntention</className>
      <category>Kotlin</category>
    </intentionAction>

    <intentionAction>
      <className>org.jetbrains.kotlin.idea.intentions.RemoveForLoopIndicesIntention</className>
      <category>Kotlin</category>
    </intentionAction>

    <intentionAction>
      <className>org.jetbrains.kotlin.idea.intentions.SwapBinaryExpressionIntention</className>
      <category>Kotlin</category>
    </intentionAction>

    <intentionAction>
      <className>org.jetbrains.kotlin.idea.intentions.SplitIfIntention</className>
      <category>Kotlin</category>
    </intentionAction>

    <intentionAction>
      <className>org.jetbrains.kotlin.idea.intentions.ReplaceWithOperatorAssignmentIntention</className>
      <category>Kotlin</category>
    </intentionAction>

    <intentionAction>
      <className>org.jetbrains.kotlin.idea.intentions.ReplaceWithOrdinaryAssignmentIntention</className>
      <category>Kotlin</category>
    </intentionAction>

    <intentionAction>
      <className>org.jetbrains.kotlin.idea.intentions.ConvertAssertToIfWithThrowIntention</className>
      <category>Kotlin</category>
    </intentionAction>

    <intentionAction>
      <className>org.jetbrains.kotlin.idea.intentions.ConvertIfWithThrowToAssertIntention</className>
      <category>Kotlin</category>
    </intentionAction>

    <intentionAction>
      <className>org.jetbrains.kotlin.idea.intentions.SpecifyExplicitLambdaSignatureIntention</className>
      <category>Kotlin</category>
    </intentionAction>

    <intentionAction>
      <className>org.jetbrains.kotlin.idea.intentions.RemoveExplicitLambdaParameterTypesIntention</className>
      <category>Kotlin</category>
    </intentionAction>

    <intentionAction>
      <className>org.jetbrains.kotlin.idea.intentions.ConvertForEachToForLoopIntention</className>
      <category>Kotlin</category>
    </intentionAction>

    <intentionAction>
      <className>org.jetbrains.kotlin.idea.intentions.ConvertToForEachFunctionCallIntention</className>
      <category>Kotlin</category>
    </intentionAction>

    <intentionAction>
      <className>org.jetbrains.kotlin.idea.intentions.ConvertToStringTemplateIntention</className>
      <category>Kotlin</category>
    </intentionAction>

    <intentionAction>
      <className>org.jetbrains.kotlin.idea.intentions.OperatorToFunctionIntention</className>
      <category>Kotlin</category>
    </intentionAction>

    <intentionAction>
      <className>org.jetbrains.kotlin.idea.intentions.ConvertToConcatenatedStringIntention</className>
      <category>Kotlin</category>
    </intentionAction>

    <intentionAction>
      <className>org.jetbrains.kotlin.idea.intentions.ConvertFunctionToPropertyIntention</className>
      <category>Kotlin</category>
    </intentionAction>

    <intentionAction>
      <className>org.jetbrains.kotlin.idea.intentions.ConvertPropertyToFunctionIntention</className>
      <category>Kotlin</category>
    </intentionAction>

    <intentionAction>
      <className>org.jetbrains.kotlin.idea.intentions.ConvertReceiverToParameterIntention</className>
      <category>Kotlin</category>
    </intentionAction>

    <intentionAction>
      <className>org.jetbrains.kotlin.idea.intentions.ConvertParameterToReceiverIntention</className>
      <category>Kotlin</category>
    </intentionAction>

    <intentionAction>
      <className>org.jetbrains.kotlin.idea.intentions.InvertIfConditionIntention</className>
      <category>Kotlin</category>
    </intentionAction>

    <intentionAction>
      <className>org.jetbrains.kotlin.idea.refactoring.move.changePackage.ChangePackageIntention</className>
      <category>Kotlin</category>
    </intentionAction>

    <intentionAction>
      <className>org.jetbrains.kotlin.idea.refactoring.move.changePackage.MoveFileToPackageMatchingDirectoryIntention</className>
      <category>Kotlin</category>
    </intentionAction>

    <intentionAction>
      <className>org.jetbrains.kotlin.idea.refactoring.move.changePackage.ChangePackageToMatchDirectoryIntention</className>
      <category>Kotlin</category>
    </intentionAction>

    <intentionAction>
      <className>org.jetbrains.kotlin.idea.refactoring.move.moveTopLevelDeclarations.MoveDeclarationToSeparateFileIntention</className>
      <category>Kotlin</category>
    </intentionAction>

    <intentionAction>
      <className>org.jetbrains.kotlin.idea.intentions.ChangeVisibilityModifierIntention$Public</className>
      <category>Kotlin</category>
    </intentionAction>

    <intentionAction>
      <className>org.jetbrains.kotlin.idea.intentions.ChangeVisibilityModifierIntention$Private</className>
      <category>Kotlin</category>
    </intentionAction>

    <intentionAction>
      <className>org.jetbrains.kotlin.idea.intentions.ChangeVisibilityModifierIntention$Protected</className>
      <category>Kotlin</category>
    </intentionAction>

    <intentionAction>
      <className>org.jetbrains.kotlin.idea.intentions.ChangeVisibilityModifierIntention$Internal</className>
      <category>Kotlin</category>
    </intentionAction>

    <intentionAction>
      <className>org.jetbrains.kotlin.idea.intentions.DeprecatedCallableAddReplaceWithIntention</className>
      <category>Kotlin</category>
    </intentionAction>

    <intentionAction>
      <className>org.jetbrains.kotlin.idea.intentions.AddNameToArgumentIntention</className>
      <category>Kotlin</category>
    </intentionAction>

    <intentionAction>
      <className>org.jetbrains.kotlin.idea.intentions.RemoveArgumentNameIntention</className>
      <category>Kotlin</category>
    </intentionAction>

    <intentionAction>
      <className>org.jetbrains.kotlin.idea.intentions.IterateExpressionIntention</className>
      <category>Kotlin</category>
    </intentionAction>

    <intentionAction>
      <className>org.jetbrains.kotlin.idea.intentions.UsePropertyAccessSyntaxIntention</className>
      <category>Kotlin</category>
    </intentionAction>

    <intentionAction>
      <className>org.jetbrains.kotlin.idea.quickfix.AddConstModifierIntention</className>
      <category>Kotlin</category>
    </intentionAction>

    <intentionAction>
      <className>org.jetbrains.kotlin.idea.intentions.IntroduceBackingPropertyIntention</className>
      <category>Kotlin</category>
    </intentionAction>

    <intentionAction>
      <className>org.jetbrains.kotlin.idea.intentions.MoveAssignmentToInitializerIntention</className>
      <category>Kotlin</category>
    </intentionAction>

    <intentionAction>
      <className>org.jetbrains.kotlin.idea.testIntegration.KotlinCreateTestIntention</className>
      <category>Kotlin</category>
    </intentionAction>

    <intentionAction>
      <className>org.jetbrains.kotlin.idea.intentions.AddOperatorModifierIntention</className>
      <category>Kotlin</category>
    </intentionAction>

    <intentionAction>
      <className>org.jetbrains.kotlin.idea.intentions.ObjectLiteralToLambdaIntention</className>
      <category>Kotlin</category>
    </intentionAction>

    <localInspection implementationClass="org.jetbrains.kotlin.idea.intentions.ObjectLiteralToLambdaInspection"
                     displayName="Convert object literal to lambda"
                     groupName="Kotlin"
                     enabledByDefault="true"
                     level="INFO"
    />

    <localInspection implementationClass="org.jetbrains.kotlin.idea.intentions.DeprecatedCallableAddReplaceWithInspection"
                     displayName="Add 'replaceWith' argument to 'deprecated' annotation"
                     groupName="Kotlin"
                     enabledByDefault="true"
                     level="INFO"
    />

    <localInspection implementationClass="org.jetbrains.kotlin.idea.intentions.ConvertToStringTemplateInspection"
                     displayName="Convert string concatenation to string template"
                     groupName="Kotlin"
                     enabledByDefault="true"
                     level="INFO"
    />

    <localInspection implementationClass="org.jetbrains.kotlin.idea.intentions.conventionNameCalls.ReplaceGetOrSetInspection"
                     displayName="Explicit 'get' or 'set' call"
                     groupName="Kotlin"
                     enabledByDefault="true"
                     level="INFO"
    />

    <localInspection implementationClass="org.jetbrains.kotlin.idea.intentions.branchedTransformations.intentions.IfThenToElvisInspection"
                     displayName="If-Then foldable to '?:'"
                     groupName="Kotlin"
                     enabledByDefault="true"
                     level="WEAK WARNING"
    />

    <localInspection implementationClass="org.jetbrains.kotlin.idea.intentions.branchedTransformations.intentions.IfThenToSafeAccessInspection"
                     displayName="If-Then foldable to '?.'"
                     groupName="Kotlin"
                     enabledByDefault="true"
                     level="WEAK WARNING"
    />

    <localInspection implementationClass="org.jetbrains.kotlin.idea.intentions.IfNullToElvisInspection"
                     displayName="If-Null return/break/... foldable to '?:'"
                     groupName="Kotlin"
                     enabledByDefault="true"
                     level="WEAK WARNING"
    />

    <localInspection implementationClass="org.jetbrains.kotlin.idea.intentions.RemoveExplicitTypeArgumentsInspection"
                     displayName="Type arguments are unnecessary"
                     groupName="Kotlin"
                     enabledByDefault="true"
                     level="WEAK WARNING"
    />

    <localInspection implementationClass="org.jetbrains.kotlin.idea.intentions.RemoveExplicitSuperQualifierInspection"
                     displayName="Supertype qualification is unnecessary"
                     groupName="Kotlin"
                     enabledByDefault="true"
                     level="WEAK WARNING"
    />

    <localInspection implementationClass="org.jetbrains.kotlin.idea.intentions.SimplifyNegatedBinaryExpressionInspection"
                     displayName="Simplify negated binary expression"
                     groupName="Kotlin"
                     enabledByDefault="true"
                     level="WEAK WARNING"
    />

    <localInspection implementationClass="org.jetbrains.kotlin.idea.intentions.ReplaceWithOperatorAssignmentInspection"
                     displayName="Replace with operator-assignment"
                     groupName="Kotlin"
                     enabledByDefault="true"
                     level="WEAK WARNING"
    />

    <localInspection implementationClass="org.jetbrains.kotlin.idea.intentions.branchedTransformations.intentions.IntroduceWhenSubjectInspection"
                     displayName="Introduce argument to 'when'"
                     groupName="Kotlin"
                     enabledByDefault="true"
                     level="WEAK WARNING"
    />

    <localInspection implementationClass="org.jetbrains.kotlin.idea.intentions.RemoveCurlyBracesFromTemplateInspection"
                     displayName="Remove redundant curly braces in string template"
                     groupName="Kotlin"
                     enabledByDefault="true"
                     level="WEAK WARNING"
    />

    <localInspection implementationClass="org.jetbrains.kotlin.idea.intentions.SimplifyBooleanWithConstantsInspection"
                     displayName="Simplify boolean expression with constants"
                     groupName="Kotlin"
                     enabledByDefault="true"
                     level="WEAK WARNING"
    />

    <localInspection implementationClass="org.jetbrains.kotlin.idea.intentions.UsePropertyAccessSyntaxInspection"
                     displayName="Use property access syntax"
                     groupName="Kotlin"
                     cleanupTool="true"
                     enabledByDefault="true"
                     level="WEAK WARNING"
    />

    <localInspection implementationClass="org.jetbrains.kotlin.idea.inspections.UnusedSymbolInspection"
                     displayName="Unused symbol"
                     groupName="Kotlin"
                     enabledByDefault="true"
                     level="WARNING"
    />

    <localInspection implementationClass="org.jetbrains.kotlin.idea.inspections.UnusedReceiverParameterInspection"
                     displayName="Unused receiver parameter"
                     groupName="Kotlin"
                     enabledByDefault="true"
                     level="WARNING"
    />

    <localInspection implementationClass="org.jetbrains.kotlin.idea.inspections.UnusedImportInspection"
                     displayName="Unused import directive"
                     groupName="Kotlin"
                     enabledByDefault="true"
                     level="WARNING"
    />

    <localInspection implementationClass="org.jetbrains.kotlin.idea.inspections.RedundantSamConstructorInspection"
                     displayName="Redundant SAM constructor"
                     groupName="Kotlin"
                     enabledByDefault="true"
                     level="WARNING"
    />

    <localInspection implementationClass="org.jetbrains.kotlin.idea.kdoc.KDocUnresolvedReferenceInspection"
                     displayName="Unresolved reference in KDoc"
                     groupName="Kotlin"
                     enabledByDefault="true"
                     level="WARNING"
    />

    <localInspection implementationClass="org.jetbrains.kotlin.idea.refactoring.move.changePackage.PackageDirectoryMismatchInspection"
                     displayName="Package name does not match containing directory"
                     groupName="Kotlin"
                     enabledByDefault="true"
                     level="WARNING"
    />

    <localInspection implementationClass="org.jetbrains.kotlin.idea.inspections.KotlinCleanupInspection"
                     shortName="KotlinDeprecation"
                     displayName="Usage of redundant or deprecated syntax or deprecated symbols"
                     groupName="Kotlin"
                     enabledByDefault="true"
                     cleanupTool="true"
                     level="WARNING"/>

    <localInspection implementationClass="org.jetbrains.kotlin.idea.intentions.RemoveForLoopIndicesInspection"
                     displayName="Index is unused"
                     groupName="Kotlin"
                     enabledByDefault="true"
                     level="WARNING"
    />

      <localInspection implementationClass="org.jetbrains.kotlin.idea.inspections.ConflictingExtensionPropertyInspection"
                       displayName="Extension property conflicts with synthetic one"
                       groupName="Kotlin"
                       enabledByDefault="true"
                       level="WARNING"
      />

    <localInspection implementationClass="org.jetbrains.kotlin.idea.inspections.DeprecatedObjectInstanceFieldReferenceInspection"
                     displayName="Usage of deprecated 'INSTANCE$' field"
                     groupName="Kotlin"
                     language="JAVA"
                     enabledByDefault="true"
                     cleanupTool="true"
                     level="WARNING"/>

    <localInspection implementationClass="org.jetbrains.kotlin.idea.inspections.DeprecatedUsageOfStaticFieldInspection"
                     displayName="This field will not be generated in future versions of Kotlin. Use 'const' modifier, '@JvmField' annotation or access data through corresponding object."
                     groupName="Kotlin"
                     language="JAVA"
                     enabledByDefault="true"
                     cleanupTool="true"
                     level="WARNING"/>

    <localInspection implementationClass="org.jetbrains.kotlin.idea.inspections.EqualsOrHashCodeInspection"
                     displayName="equals() and hashCode() not paired"
                     groupName="Kotlin"
                     enabledByDefault="true"
                     level="WARNING"/>

    <referenceImporter implementation="org.jetbrains.kotlin.idea.quickfix.KotlinReferenceImporter"/>

    <fileType.fileViewProviderFactory filetype="KJSM" implementationClass="com.intellij.psi.ClassFileViewProviderFactory"/>

    <filetype.stubBuilder filetype="KJSM" implementationClass="com.intellij.psi.impl.compiled.ClassFileStubBuilder"/>

    <filetype.decompiler filetype="KJSM" implementationClass="com.intellij.psi.impl.compiled.ClassFileDecompiler"/>

    <pathMacroExpandableProtocol protocol="kotlin-js-meta"/>
  </extensions>

  <xi:include href="extensions/ide.xml" xpointer="xpointer(/idea-plugin/*)"/>

  <extensionPoints>
    <xi:include href="extensions/common.xml" xpointer="xpointer(/idea-plugin/extensionPoints/*)"/>
  </extensionPoints>

  <extensions defaultExtensionNs="org.jetbrains.kotlin">
    <xi:include href="extensions/kotlin2jvm.xml" xpointer="xpointer(/idea-plugin/extensions/*)"/>
    <xi:include href="extensions/kotlin2js.xml" xpointer="xpointer(/idea-plugin/extensions/*)"/>
    <quickFixContributor implementation="org.jetbrains.kotlin.idea.quickfix.QuickFixRegistrar"/>
  </extensions>

</idea-plugin><|MERGE_RESOLUTION|>--- conflicted
+++ resolved
@@ -6,11 +6,7 @@
   <version>@snapshot@</version>
   <vendor url="http://www.jetbrains.com">JetBrains s.r.o.</vendor>
 
-<<<<<<< HEAD
   <idea-version since-build="141.1009.5" until-build="141.9999999"/>
-=======
-  <idea-version since-build="143.379.11" until-build="144.9999"/>
->>>>>>> 44e56c4b
 
   <depends optional="true" config-file="junit.xml">JUnit</depends>
   <depends optional="true" config-file="gradle.xml">org.jetbrains.plugins.gradle</depends>
@@ -250,6 +246,9 @@
 
     <projectService serviceImplementation="org.jetbrains.kotlin.idea.versions.SuppressNotificationState"/>
 
+    <projectService serviceInterface="org.jetbrains.kotlin.asJava.KotlinLightClassForFacade$PackageFacadeStubCache"
+                    serviceImplementation="org.jetbrains.kotlin.asJava.KotlinLightClassForFacade$PackageFacadeStubCache"/>
+
     <projectService serviceInterface="org.jetbrains.kotlin.asJava.KotlinLightClassForFacade$FacadeStubCache"
                     serviceImplementation="org.jetbrains.kotlin.asJava.KotlinLightClassForFacade$FacadeStubCache"/>
 
@@ -280,7 +279,7 @@
     <projectService serviceInterface="org.jetbrains.kotlin.console.KotlinConsoleKeeper"
                     serviceImplementation="org.jetbrains.kotlin.console.KotlinConsoleKeeper"/>
 
-    <errorHandler implementation="com.intellij.diagnostic.ITNReporter"/>
+    <errorHandler implementation="org.jetbrains.kotlin.idea.reporter.KotlinReportSubmitter"/>
 
     <internalFileTemplate name="Kotlin File"/>
     <internalFileTemplate name="Kotlin Class"/>
@@ -498,12 +497,16 @@
     <debuggerClassFilterProvider implementation="org.jetbrains.kotlin.idea.debugger.filter.KotlinDebuggerInternalClassesFilterProvider"/>
     <debugger.nodeRenderer implementation="org.jetbrains.kotlin.idea.debugger.render.KotlinClassWithDelegatedPropertyRenderer"/>
     <debugger.sourcePositionProvider implementation="org.jetbrains.kotlin.idea.debugger.KotlinSourcePositionProvider"/>
+    <debugger.sourcePositionHighlighter implementation="org.jetbrains.kotlin.idea.debugger.KotlinSourcePositionHighlighter"/>
     <debugger.frameExtraVarsProvider implementation="org.jetbrains.kotlin.idea.debugger.KotlinFrameExtraVariablesProvider"/>
     <debugger.extraSteppingFilter implementation="org.jetbrains.kotlin.idea.ExtraSteppingFilter"/>
     <xdebugger.settings implementation="org.jetbrains.kotlin.idea.debugger.KotlinDebuggerSettings"/>
     <xdebugger.breakpointType implementation="org.jetbrains.kotlin.idea.debugger.breakpoints.KotlinFieldBreakpointType"/>
+    <xdebugger.breakpointType implementation="org.jetbrains.kotlin.idea.debugger.breakpoints.KotlinLineBreakpointType" order="first"/>
     <debugger.syntheticProvider implementation="org.jetbrains.kotlin.idea.debugger.filter.KotlinSyntheticTypeComponentProvider"/>
-    <debugger.javaBreakpointHandlerFactory implementation="org.jetbrains.kotlin.idea.debugger.breakpoints.KotlinBreakpointHandlerFactory"/>
+    <debugger.javaBreakpointHandlerFactory implementation="org.jetbrains.kotlin.idea.debugger.breakpoints.KotlinFieldBreakpointHandlerFactory"/>
+    <debugger.javaBreakpointHandlerFactory implementation="org.jetbrains.kotlin.idea.debugger.breakpoints.KotlinLineBreakpointHandlerFactory"/>
+    <debugger.jvmSteppingCommandProvider implementation="org.jetbrains.kotlin.idea.debugger.stepping.KotlinSteppingCommandProvider"/>
 
     <codeInsight.implementMethod language="kotlin" implementationClass="org.jetbrains.kotlin.idea.core.overrideImplement.ImplementMembersHandler"/>
     <codeInsight.overrideMethod language="kotlin" implementationClass="org.jetbrains.kotlin.idea.core.overrideImplement.OverrideMembersHandler"/>
@@ -1079,18 +1082,6 @@
       <category>Kotlin</category>
     </intentionAction>
 
-    <intentionAction>
-      <className>org.jetbrains.kotlin.idea.intentions.ObjectLiteralToLambdaIntention</className>
-      <category>Kotlin</category>
-    </intentionAction>
-
-    <localInspection implementationClass="org.jetbrains.kotlin.idea.intentions.ObjectLiteralToLambdaInspection"
-                     displayName="Convert object literal to lambda"
-                     groupName="Kotlin"
-                     enabledByDefault="true"
-                     level="INFO"
-    />
-
     <localInspection implementationClass="org.jetbrains.kotlin.idea.intentions.DeprecatedCallableAddReplaceWithInspection"
                      displayName="Add 'replaceWith' argument to 'deprecated' annotation"
                      groupName="Kotlin"
